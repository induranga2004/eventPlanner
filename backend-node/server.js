const express = require('express');
const mongoose = require('mongoose');
const cors = require('cors');
const path = require('path');
require('dotenv').config({ path: path.join(__dirname, '.env') });

const app = express();

// Enable CORS for all routes
app.use(cors());

app.use(express.json());

// Serve uploaded files statically
app.use('/uploads', express.static(path.join(__dirname, 'uploads')));

// Simple health check
app.get('/api/health', (req, res) => {
  res.json({ status: 'ok', time: new Date().toISOString() });
});

// routes
app.use('/api/auth', require('./src/auth/auth.routes'));
app.use('/api/2fa', require('./src/routes/twoFactor'));
app.use('/api/subscription', require('./src/routes/subscription'));
app.use('/api', require('./src/auth/protected.routes'));
app.use('/api', require('./src/routes/autoShare.routes'));
app.use('/api', require('./src/routes/events.routes'));

// 404 for other /api routes
app.use('/api', (req, res) => {
  res.status(404).json({ error: 'not found' });
});

// Centralized error handler
// eslint-disable-next-line no-unused-vars
app.use((err, req, res, next) => {
  const msg = err?.message || 'Internal Server Error';
  if (process.env.NODE_ENV !== 'production') {
    console.error('[api:error]', msg);
  }
  res.status(500).json({ error: msg });
});

// start
(async () => {
  const PORT = process.env.PORT || 4000;
  const NO_DB_SAVE = String(process.env.NO_DB_SAVE || '').trim().toLowerCase() === 'true';
  const MONGO_URI = process.env.MONGO_URI;
<<<<<<< HEAD
  if (!MONGO_URI) {
    console.warn('No MONGO_URI provided — starting server without database connection (read-only or limited functionality).');
  } else {
=======
  if (!NO_DB_SAVE) {
    if (!MONGO_URI) {
      console.error('Missing MONGO_URI in environment');
      process.exit(1);
    }
>>>>>>> 1c001f19
    try {
      await mongoose.connect(MONGO_URI);
      if (process.env.NODE_ENV !== 'production') {
        console.info('[api] connected to MongoDB');
      }
    } catch (e) {
      console.error('Mongo connection error:', e?.message || e);
<<<<<<< HEAD
      console.warn('Continuing without DB connection — some routes may fail.');
=======
      process.exit(1);
    }
  } else {
    if (process.env.NODE_ENV !== 'production') {
      console.info('[api] NO_DB_SAVE=true: skipping MongoDB connection');
>>>>>>> 1c001f19
    }
  }
  const server = app.listen(PORT, () =>
    console.log(`API running http://localhost:${PORT}`)
  );
  const shutdown = () => {
    server.close(() => process.exit(0));
  };
  process.on('SIGINT', shutdown);
  process.on('SIGTERM', shutdown);
})();<|MERGE_RESOLUTION|>--- conflicted
+++ resolved
@@ -47,35 +47,28 @@
   const PORT = process.env.PORT || 4000;
   const NO_DB_SAVE = String(process.env.NO_DB_SAVE || '').trim().toLowerCase() === 'true';
   const MONGO_URI = process.env.MONGO_URI;
-<<<<<<< HEAD
-  if (!MONGO_URI) {
-    console.warn('No MONGO_URI provided — starting server without database connection (read-only or limited functionality).');
-  } else {
-=======
+  
+  // Flexible database connection: allow NO_DB_SAVE mode or graceful degradation
   if (!NO_DB_SAVE) {
     if (!MONGO_URI) {
-      console.error('Missing MONGO_URI in environment');
-      process.exit(1);
-    }
->>>>>>> 1c001f19
-    try {
-      await mongoose.connect(MONGO_URI);
-      if (process.env.NODE_ENV !== 'production') {
-        console.info('[api] connected to MongoDB');
+      console.warn('No MONGO_URI provided — starting server without database connection (read-only or limited functionality).');
+    } else {
+      try {
+        await mongoose.connect(MONGO_URI);
+        if (process.env.NODE_ENV !== 'production') {
+          console.info('[api] connected to MongoDB');
+        }
+      } catch (e) {
+        console.error('Mongo connection error:', e?.message || e);
+        console.warn('Continuing without DB connection — some routes may fail.');
       }
-    } catch (e) {
-      console.error('Mongo connection error:', e?.message || e);
-<<<<<<< HEAD
-      console.warn('Continuing without DB connection — some routes may fail.');
-=======
-      process.exit(1);
     }
   } else {
     if (process.env.NODE_ENV !== 'production') {
       console.info('[api] NO_DB_SAVE=true: skipping MongoDB connection');
->>>>>>> 1c001f19
     }
   }
+  
   const server = app.listen(PORT, () =>
     console.log(`API running http://localhost:${PORT}`)
   );
