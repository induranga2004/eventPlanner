<!doctype html>
<html lang="en">
  <head>
    <meta charset="UTF-8" />
    <meta name="viewport" content="width=device-width, initial-scale=1.0" />
<<<<<<< HEAD
  <title>Musical Event Planner</title>
    <title>Event Planner Studio</title>
    <link rel="preconnect" href="https://fonts.googleapis.com" />
    <link rel="preconnect" href="https://fonts.gstatic.com" crossorigin />
    <link href="https://fonts.googleapis.com/css2?family=Inter:wght@400;500;600;700&family=Poppins:wght@400;500;600;700;800&display=swap" rel="stylesheet" />
    <meta name="theme-color" content="#0F172A" />
    <meta name="description" content="Event Planner Studio – professional tools for musicians, venues, and creative producers." />
=======
    <title>Event Planner AI - Creative Studio</title>
    <link rel="preconnect" href="https://fonts.googleapis.com">
    <link rel="preconnect" href="https://fonts.gstatic.com" crossorigin>
    <link href="https://fonts.googleapis.com/css2?family=Inter:wght@300;400;500;600;700;800&display=swap" rel="stylesheet">
    <meta name="description" content="Create stunning event posters with AI-powered design tools">
    <style>
      body {
        margin: 0;
        font-family: 'Inter', -apple-system, BlinkMacSystemFont, 'Segoe UI', roboto, oxygen, ubuntu, cantarell, sans-serif;
        -webkit-font-smoothing: antialiased;
        -moz-osx-font-smoothing: grayscale;
        background: linear-gradient(135deg, #f8fafc 0%, #e2e8f0 100%);
        min-height: 100vh;
      }
      
      #root {
        min-height: 100vh;
      }
      
      /* Loading animation */
      .loading-pulse {
        animation: pulse 2s infinite;
      }
      
      @keyframes pulse {
        0%, 100% { opacity: 1; }
        50% { opacity: 0.5; }
      }
      
      @keyframes shimmer {
        0% { left: -100%; }
        100% { left: 100%; }
      }
    </style>
>>>>>>> 381ad279
  </head>
  <body>
    <div id="root"></div>
    <script type="module" src="/src/main.jsx"></script>
  </body>
</html><|MERGE_RESOLUTION|>--- conflicted
+++ resolved
@@ -3,20 +3,12 @@
   <head>
     <meta charset="UTF-8" />
     <meta name="viewport" content="width=device-width, initial-scale=1.0" />
-<<<<<<< HEAD
-  <title>Musical Event Planner</title>
-    <title>Event Planner Studio</title>
+    <title>Event Planner Studio - AI Visual Composer</title>
     <link rel="preconnect" href="https://fonts.googleapis.com" />
     <link rel="preconnect" href="https://fonts.gstatic.com" crossorigin />
-    <link href="https://fonts.googleapis.com/css2?family=Inter:wght@400;500;600;700&family=Poppins:wght@400;500;600;700;800&display=swap" rel="stylesheet" />
+    <link href="https://fonts.googleapis.com/css2?family=Inter:wght@300;400;500;600;700;800&family=Poppins:wght@400;500;600;700;800&display=swap" rel="stylesheet" />
     <meta name="theme-color" content="#0F172A" />
-    <meta name="description" content="Event Planner Studio – professional tools for musicians, venues, and creative producers." />
-=======
-    <title>Event Planner AI - Creative Studio</title>
-    <link rel="preconnect" href="https://fonts.googleapis.com">
-    <link rel="preconnect" href="https://fonts.gstatic.com" crossorigin>
-    <link href="https://fonts.googleapis.com/css2?family=Inter:wght@300;400;500;600;700;800&display=swap" rel="stylesheet">
-    <meta name="description" content="Create stunning event posters with AI-powered design tools">
+    <meta name="description" content="Event Planner Studio – Professional tools for musicians, venues, and creative producers with AI-powered design capabilities." />
     <style>
       body {
         margin: 0;
@@ -46,7 +38,6 @@
         100% { left: 100%; }
       }
     </style>
->>>>>>> 381ad279
   </head>
   <body>
     <div id="root"></div>
