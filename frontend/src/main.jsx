import React from 'react'
import ReactDOM from 'react-dom/client'
<<<<<<< HEAD
import './index.css'
import { createBrowserRouter, RouterProvider, useNavigate } from 'react-router-dom'
import { ThemeProvider, CssBaseline } from '@mui/material'
import MusicianDashboard from './components/MusicianDashboard'
import MusicianProDashboard from './components/MusicianProDashboard'
import VenueDashboard from './components/VenueDashboard'
import DashboardRouter from './components/DashboardRouter'
import MusicBandDashboard from './components/MusicBandDashboard'
import LightsDashboard from './components/LightsDashboard'
import SoundsDashboard from './components/SoundsDashboard'
import { SubscriptionProvider } from './hooks/useSubscription'
import ErrorBoundary from './components/ErrorBoundary'
import theme from './theme'

const PlannerApp = React.lazy(() => import('./App.jsx'))
const SignIn = React.lazy(() => import('./auth/SignIn.jsx'))
const RoleSelection = React.lazy(() => import('./auth/RoleSelection.jsx'))
const UserRegistration = React.lazy(() => import('./auth/UserRegistration.jsx'))
const MusicianRegistration = React.lazy(() => import('./auth/MusicianRegistration.jsx'))
const MusicBandRegistration = React.lazy(() => import('./auth/MusicBandRegistration.jsx'))
const VenueRegistration = React.lazy(() => import('./auth/VenueRegistration.jsx'))
const LightsRegistration = React.lazy(() => import('./auth/LightsRegistration.jsx'))
const SoundsRegistration = React.lazy(() => import('./auth/SoundsRegistration.jsx'))
const Profile = React.lazy(() => import('./pages/Profile.jsx'))
const PaymentSuccess = React.lazy(() => import('./pages/PaymentSuccess.jsx'))
const PaymentCancel = React.lazy(() => import('./pages/PaymentCancel.jsx'))
const ForgotPassword = React.lazy(() => import('./auth/ForgotPassword.jsx'))

const RootRedirect = () => {
  const navigate = useNavigate()

  React.useEffect(() => {
    const userRole = localStorage.getItem('userRole')

    if (userRole) {
      navigate(`/${userRole}-dashboard`, { replace: true })
    } else {
      navigate('/login', { replace: true })
    }
  }, [navigate])

  return null
}

const router = createBrowserRouter([
  { path: '/', element: <RootRedirect /> },
  { path: '/planner', element: <PlannerApp /> },
  { path: '/login', element: <SignIn /> },
  { path: '/register', element: <RoleSelection /> },
  { path: '/register/user', element: <UserRegistration /> },
  { path: '/register/musician', element: <MusicianRegistration /> },
  { path: '/register/music_band', element: <MusicBandRegistration /> },
  { path: '/register/venue', element: <VenueRegistration /> },
  { path: '/register/lights', element: <LightsRegistration /> },
  { path: '/register/sounds', element: <SoundsRegistration /> },
  { path: '/forgot-password', element: <ForgotPassword /> },
  { path: '/me', element: <Profile /> },
  { path: '/user-dashboard', element: <DashboardRouter /> },
  { path: '/musician-dashboard', element: <MusicianDashboard /> },
  { path: '/musician-pro-dashboard', element: <MusicianProDashboard /> },
  { path: '/music_band-dashboard', element: <MusicBandDashboard /> },
  { path: '/venue-dashboard', element: <VenueDashboard /> },
  { path: '/lights-dashboard', element: <LightsDashboard /> },
  { path: '/sounds-dashboard', element: <SoundsDashboard /> },
  { path: '/payment/success', element: <PaymentSuccess /> },
  { path: '/payment/cancel', element: <PaymentCancel /> },
=======
import { createBrowserRouter, RouterProvider } from 'react-router-dom'
import { ThemeProvider, createTheme, CssBaseline } from '@mui/material'

const Home = React.lazy(() => import('./pages/Home.jsx'))
const Editor = React.lazy(() => import('./pages/Editor.jsx'))
const Health = React.lazy(() => import('./pages/Health.jsx'))
const Wizard = React.lazy(() => import('./pages/Wizard.jsx'))

const theme = createTheme({
  palette: {
    mode: 'light',
    primary: { main: '#2563eb' }, // Clean blue
    secondary: { main: '#7c3aed' }, // Simple purple
    background: {
      default: '#fafafa',
      paper: '#ffffff'
    },
    text: {
      primary: '#1a1a1a',
      secondary: '#666666'
    }
  },
  typography: { 
    fontFamily: '"Inter", "Roboto", "Arial", sans-serif',
    h3: {
      fontWeight: 700,
      letterSpacing: '-0.02em'
    },
    h4: {
      fontWeight: 600,
      letterSpacing: '-0.01em'
    },
    h6: {
      fontWeight: 600
    }
  },
  shape: {
    borderRadius: 12
  },
  components: {
    MuiButton: {
      styleOverrides: {
        root: {
          textTransform: 'none',
          fontWeight: 600,
          borderRadius: 12
        }
      }
    },
    MuiPaper: {
      styleOverrides: {
        root: {
          boxShadow: '0 4px 20px rgba(0,0,0,0.08)'
        }
      }
    }
  }
})

const router = createBrowserRouter([
  { path: '/', element: <Home /> },
  { path: '/editor', element: <Editor /> },
  { path: '/wizard', element: <Wizard /> },
  { path: '/health', element: <Health /> },
  { path: '/design', element: <Editor /> },
>>>>>>> 381ad279
])

ReactDOM.createRoot(document.getElementById('root')).render(
  <React.StrictMode>
    <ThemeProvider theme={theme}>
      <CssBaseline />
      <SubscriptionProvider>
        <ErrorBoundary>
          <React.Suspense fallback={<div>Loading...</div>}>
            <RouterProvider router={router} />
          </React.Suspense>
        </ErrorBoundary>
      </SubscriptionProvider>
    </ThemeProvider>
  </React.StrictMode>
)<|MERGE_RESOLUTION|>--- conflicted
+++ resolved
@@ -1,6 +1,5 @@
 import React from 'react'
 import ReactDOM from 'react-dom/client'
-<<<<<<< HEAD
 import './index.css'
 import { createBrowserRouter, RouterProvider, useNavigate } from 'react-router-dom'
 import { ThemeProvider, CssBaseline } from '@mui/material'
@@ -28,6 +27,12 @@
 const PaymentSuccess = React.lazy(() => import('./pages/PaymentSuccess.jsx'))
 const PaymentCancel = React.lazy(() => import('./pages/PaymentCancel.jsx'))
 const ForgotPassword = React.lazy(() => import('./auth/ForgotPassword.jsx'))
+
+// AI Visual Composer pages from feature branch
+const Home = React.lazy(() => import('./pages/Home.jsx'))
+const Editor = React.lazy(() => import('./pages/Editor.jsx'))
+const Health = React.lazy(() => import('./pages/Health.jsx'))
+const Wizard = React.lazy(() => import('./pages/Wizard.jsx'))
 
 const RootRedirect = () => {
   const navigate = useNavigate()
@@ -67,73 +72,12 @@
   { path: '/sounds-dashboard', element: <SoundsDashboard /> },
   { path: '/payment/success', element: <PaymentSuccess /> },
   { path: '/payment/cancel', element: <PaymentCancel /> },
-=======
-import { createBrowserRouter, RouterProvider } from 'react-router-dom'
-import { ThemeProvider, createTheme, CssBaseline } from '@mui/material'
-
-const Home = React.lazy(() => import('./pages/Home.jsx'))
-const Editor = React.lazy(() => import('./pages/Editor.jsx'))
-const Health = React.lazy(() => import('./pages/Health.jsx'))
-const Wizard = React.lazy(() => import('./pages/Wizard.jsx'))
-
-const theme = createTheme({
-  palette: {
-    mode: 'light',
-    primary: { main: '#2563eb' }, // Clean blue
-    secondary: { main: '#7c3aed' }, // Simple purple
-    background: {
-      default: '#fafafa',
-      paper: '#ffffff'
-    },
-    text: {
-      primary: '#1a1a1a',
-      secondary: '#666666'
-    }
-  },
-  typography: { 
-    fontFamily: '"Inter", "Roboto", "Arial", sans-serif',
-    h3: {
-      fontWeight: 700,
-      letterSpacing: '-0.02em'
-    },
-    h4: {
-      fontWeight: 600,
-      letterSpacing: '-0.01em'
-    },
-    h6: {
-      fontWeight: 600
-    }
-  },
-  shape: {
-    borderRadius: 12
-  },
-  components: {
-    MuiButton: {
-      styleOverrides: {
-        root: {
-          textTransform: 'none',
-          fontWeight: 600,
-          borderRadius: 12
-        }
-      }
-    },
-    MuiPaper: {
-      styleOverrides: {
-        root: {
-          boxShadow: '0 4px 20px rgba(0,0,0,0.08)'
-        }
-      }
-    }
-  }
-})
-
-const router = createBrowserRouter([
-  { path: '/', element: <Home /> },
+  // AI Visual Composer routes
+  { path: '/home', element: <Home /> },
   { path: '/editor', element: <Editor /> },
   { path: '/wizard', element: <Wizard /> },
   { path: '/health', element: <Health /> },
   { path: '/design', element: <Editor /> },
->>>>>>> 381ad279
 ])
 
 ReactDOM.createRoot(document.getElementById('root')).render(
