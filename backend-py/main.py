--- conflicted
+++ resolved
@@ -1,11 +1,12 @@
-<<<<<<< HEAD
 import logging
 import os
 import uuid
 from fastapi import FastAPI, HTTPException, Depends
 from fastapi.middleware.cors import CORSMiddleware
-from pydantic import BaseModel
+from fastapi.responses import JSONResponse
+from pydantic import BaseModel, Field, ConfigDict
 from sqlalchemy.orm import Session
+import requests
 
 # --- Project imports (package-style) ---
 from config.database import engine, get_db, Base
@@ -17,6 +18,18 @@
 from routers.concept_names import router as concept_names_router
 from routers.providers import router as providers_router
 
+# --- Social Sharing imports ---
+try:
+    from models.caption_agent import generate_captions
+    from models.post_agent import share_post
+    from models.analytics_agent import fetch_post_metrics
+    from config.scheduler import schedule_job
+    from config.config import MASTODON_BASE_URL, MASTODON_ACCESS_TOKEN
+    SOCIAL_SHARING_AVAILABLE = True
+except ImportError as e:
+    logging.warning(f"Social sharing features not available: {e}")
+    SOCIAL_SHARING_AVAILABLE = False
+
 logger = logging.getLogger(__name__)
 
 # Load environment variables
@@ -42,9 +55,9 @@
     logger.warning("Cloudinary not fully configured. AI visual features disabled. Set CLOUDINARY_* in .env.")
 
 app = FastAPI(
-    title="Event Planner API with AI Visual Composer",
-    description="Musical event planner with budgets, venues, catering, and AI-powered visual design tools.",
-    version="2.0.0"
+    title="Event Planner API with AI Visual Composer & Social Sharing",
+    description="Musical event planner with budgets, venues, catering, AI-powered visual design tools, and social media integration.",
+    version="2.1.0"
 )
 
 # --- CORS ---
@@ -167,65 +180,19 @@
         verbose=True
     )
 
-    @app.post("/generate-content", summary="Generate content about a topic")
-    def generate_content(request: TopicRequest):
-        """Kicks off the content creation crew to generate a blog post about the specified topic."""
-        try:
-            result = content_creation_crew.kickoff(inputs={"topic": request.topic})
-            return {"result": result}
-        except Exception as e:
-            raise HTTPException(status_code=500, detail=str(e))
+    if not SOCIAL_SHARING_AVAILABLE:
+        @app.post("/generate-content", summary="Generate content about a topic (Legacy)")
+        def generate_content(request: TopicRequest):
+            """Kicks off the content creation crew to generate a blog post about the specified topic."""
+            try:
+                result = content_creation_crew.kickoff(inputs={"topic": request.topic})
+                return {"result": result}
+            except Exception as e:
+                raise HTTPException(status_code=500, detail=str(e))
 else:
     logger.info("CrewAI content generator disabled (set ENABLE_CREW_AI=1 to expose /generate-content)")
 
-@app.get("/", summary="Health Check")
-def read_root():
-    services = ["event-planner", "visual-composer"]
-    if CREW_AI_ENABLED:
-        services.append("intelligent-analysis")
-
-    endpoints = {
-        "planner": "/campaigns/*, /planner/*, /venues/*, /providers/*",
-        "design": "/api/design/*",
-    }
-    if CREW_AI_ENABLED:
-        endpoints["intelligence"] = "/api/intelligence/*"
-
-    return {
-        "status": "Event Planner API is running",
-        "version": "2.0.0",
-        "services": services,
-        "features": {
-            "event_planning": True,
-            "provider_matching": True,
-            "ai_enable_flux": AI_ENABLE_FLUX,
-            "cloudinary_configured": CLOUDINARY_READY,
-            "crewai_intelligence": CREW_AI_ENABLED,
-            "mongodb_connected": bool(os.getenv("MONGO_URI")),
-        },
-        "endpoints": endpoints,
-    }
-
-# --- Dev runner ---
-if __name__ == "__main__":
-    import uvicorn
-    # Use 1800 to match your frontend .env (VITE_API_BASE=http://127.0.0.1:1800)
-    uvicorn.run("main:app", host="127.0.0.1", port=1800, reload=True)
-=======
-from fastapi import FastAPI, Request, HTTPException
-from fastapi.responses import JSONResponse
-from datetime import datetime, timedelta
-from pydantic import BaseModel, Field, ConfigDict
-from models.caption_agent import generate_captions
-from models.post_agent import share_post
-from models.analytics_agent import fetch_post_metrics
-from config.scheduler import schedule_job
-from config.config import MASTODON_BASE_URL, MASTODON_ACCESS_TOKEN
-import requests
-
-
-app = FastAPI()
-
+# --- Social Sharing Endpoints ---
 class TopicRequest(BaseModel):
     topic: str
 
@@ -246,72 +213,115 @@
     audience: str
     photo_url: str = Field(alias="photoUrl")
 
-
-
-@app.get("/")
+if SOCIAL_SHARING_AVAILABLE:
+    @app.post("/generate-content", summary="Generate content about a topic")
+    def generate_content_endpoint(request: TopicRequest):
+        """Generate captions for an event using AI agents."""
+        try:
+            event = {
+                "name": request.topic,
+                "date": "2025-12-10",
+                "venue": "Colombo Stadium",
+                "price": "2000 LKR",
+                "audience": "18-30 music lovers"
+            }
+            result = generate_captions(event)
+            return {"result": result}
+        except Exception as e:
+            return JSONResponse(status_code=400, content={"error": str(e)})
+
+    @app.post("/share-post", summary="Share a post to Mastodon")
+    def share_post_api(request: PostRequest):
+        """Share a post with image and caption to Mastodon."""
+        try:
+            result = share_post(request.image_url, request.caption)
+            return {"result": result}
+        except Exception as e:
+            return JSONResponse(status_code=400, content={"error": str(e)})
+
+    @app.post("/analytics", summary="Fetch post metrics")
+    def analytics_api(request: AnalyticsRequest):
+        """Get analytics for a posted item."""
+        try:
+            result = fetch_post_metrics(request.post_id)
+            return {"result": result}
+        except Exception as e:
+            return JSONResponse(status_code=400, content={"error": str(e)})
+
+    @app.post("/auto-share", summary="Auto-generate caption and share")
+    def auto_share(input: AutoShareInput):
+        """Automatically generate captions and share to social media."""
+        try:
+            event = {
+                "name": input.name,
+                "date": input.date,
+                "venue": input.venue,
+                "price": input.price,
+                "audience": input.audience,
+            }
+            captions = generate_captions(event)
+            caption = captions.get("instagram", "Enjoy the event!")
+            result = share_post(input.photo_url, caption)
+            return {"caption": caption, "post_result": result}
+        except Exception as e:
+            return JSONResponse(status_code=400, content={"error": str(e)})
+
+    @app.get("/mastodon/verify", summary="Verify Mastodon connection")
+    def mastodon_verify():
+        """Verify Mastodon API credentials and connection."""
+        try:
+            base = (MASTODON_BASE_URL or "").strip().rstrip('/')
+            token = (MASTODON_ACCESS_TOKEN or "").strip()
+            if not base or not token:
+                return JSONResponse(status_code=400, content={"error": "Missing MASTODON_BASE_URL or MASTODON_ACCESS_TOKEN"})
+            url = f"{base}/api/v1/accounts/verify_credentials"
+            resp = requests.get(url, headers={"Authorization": f"Bearer {token}"}, timeout=15)
+            if not resp.ok:
+                return JSONResponse(status_code=resp.status_code, content={"error": resp.text})
+            data = resp.json()
+            return {"ok": True, "instance": base, "account": {"id": data.get("id"), "username": data.get("username"), "acct": data.get("acct")}}
+        except Exception as e:
+            return JSONResponse(status_code=400, content={"error": str(e)})
+
+    logger.info("Social sharing endpoints mounted successfully.")
+else:
+    logger.warning("Social sharing endpoints disabled due to missing dependencies.")
+
+@app.get("/", summary="Health Check")
 def read_root():
-    return {"status": "API is running"}
-
-@app.post("/generate-content")
-def generate_content(request: TopicRequest):
-    try: 
-        event = {
-            "name": request.topic,
-            "date": "2025-12-10",
-            "venue": "Colombo Stadium",
-            "price": "2000 LKR",
-            "audience": "18-30 music lovers"
-        }
-        result = generate_captions(event)
-        return {"result": result}
-    except Exception as e:
-        return JSONResponse(status_code=400, content={"error": str(e)})
-
-@app.post("/share-post")
-def share_post_api(request: PostRequest):
-    try:
-        result = share_post(request.image_url, request.caption)
-        return {"result": result}
-    except Exception as e:
-        return JSONResponse(status_code=400, content={"error": str(e)})
-
-@app.post("/analytics")
-def analytics_api(request: AnalyticsRequest):
-    try:
-        result = fetch_post_metrics(request.post_id)
-        return {"result": result}
-    except Exception as e:        return JSONResponse(status_code=400, content={"error": str(e)})
-
-@app.post("/auto-share")
-def auto_share(input: AutoShareInput):
-    try:
-        event = {
-            "name": input.name,
-            "date": input.date,
-            "venue": input.venue,
-            "price": input.price,
-            "audience": input.audience,
-        }
-        captions = generate_captions(event)
-        caption = captions.get("instagram", "Enjoy the event!")
-        result = share_post(input.photo_url, caption)
-        return {"caption": caption, "post_result": result}
-    except Exception as e:
-        return JSONResponse(status_code=400, content={"error": str(e)})
-
-@app.get("/mastodon/verify")
-def mastodon_verify():
-    try:
-        base = (MASTODON_BASE_URL or "").strip().rstrip('/')
-        token = (MASTODON_ACCESS_TOKEN or "").strip()
-        if not base or not token:
-            return JSONResponse(status_code=400, content={"error": "Missing MASTODON_BASE_URL or MASTODON_ACCESS_TOKEN"})
-        url = f"{base}/api/v1/accounts/verify_credentials"
-        resp = requests.get(url, headers={"Authorization": f"Bearer {token}"}, timeout=15)
-        if not resp.ok:
-            return JSONResponse(status_code=resp.status_code, content={"error": resp.text})
-        data = resp.json()
-        return {"ok": True, "instance": base, "account": {"id": data.get("id"), "username": data.get("username"), "acct": data.get("acct")}}
-    except Exception as e:
-        return JSONResponse(status_code=400, content={"error": str(e)})
->>>>>>> 1c001f19
+    services = ["event-planner", "visual-composer"]
+    if CREW_AI_ENABLED:
+        services.append("intelligent-analysis")
+    if SOCIAL_SHARING_AVAILABLE:
+        services.append("social-sharing")
+
+    endpoints = {
+        "planner": "/campaigns/*, /planner/*, /venues/*, /providers/*",
+        "design": "/api/design/*",
+    }
+    if CREW_AI_ENABLED:
+        endpoints["intelligence"] = "/api/intelligence/*"
+    if SOCIAL_SHARING_AVAILABLE:
+        endpoints["social"] = "/generate-content, /share-post, /auto-share, /analytics, /mastodon/verify"
+
+    return {
+        "status": "Event Planner API is running",
+        "version": "2.1.0",
+        "services": services,
+        "features": {
+            "event_planning": True,
+            "provider_matching": True,
+            "ai_enable_flux": AI_ENABLE_FLUX,
+            "cloudinary_configured": CLOUDINARY_READY,
+            "crewai_intelligence": CREW_AI_ENABLED,
+            "mongodb_connected": bool(os.getenv("MONGO_URI")),
+            "social_sharing": SOCIAL_SHARING_AVAILABLE,
+        },
+        "endpoints": endpoints,
+    }
+
+# --- Dev runner ---
+if __name__ == "__main__":
+    import uvicorn
+    # Use 1800 to match your frontend .env (VITE_API_BASE=http://127.0.0.1:1800)
+    uvicorn.run("main:app", host="127.0.0.1", port=1800, reload=True)